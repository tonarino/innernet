--- conflicted
+++ resolved
@@ -286,11 +286,7 @@
 }
 
 fn start_userspace_wireguard(iface: &InterfaceName) -> io::Result<Output> {
-<<<<<<< HEAD
-    let mut command = Command::new(&get_userspace_implementation()?);
-=======
-    let mut command = Command::new(get_userspace_implementation());
->>>>>>> 0998593d
+    let mut command = Command::new(get_userspace_implementation()?);
     let output = if cfg!(target_os = "linux") {
         command.args(&[iface.to_string()]).output()?
     } else {
